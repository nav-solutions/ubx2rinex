[package]
name = "ubx2rinex"
version = "0.1.0"
license = "MPL-2.0"
authors = ["Guillaume W. Bres <guillaume.bressaix@gmail.com>"]
description = "U-Blox to RINEX deserializer"
homepage = "https://github.com/rtk-rs"
repository = "https://github.com/rtk-rs/ubx2rinex"
keywords = ["gnss", "gps", "geo"]
categories = ["science", "science::geo", "command-line-interface", "command-line-utilities"]
edition = "2021"
readme = "README.md"

[dependencies.ublox]
git = "https://github.com/ublox-rs/ublox"
rev = "2fa6761b2ccd4344326ad55f0dadc5965e06e957"
features = [
    "std",
    "ubx_proto23"
]

[dependencies.rinex]
git = "https://github.com/rtk-rs/rinex"
rev = "7a35021a3af48885fe3c2a7131bd9d9df6f36a70"
features = [
    "nav",
    "obs"
]

[dependencies]
log = "0.4"
flate2 = "1"
serde = "1"
serde_json = "1"
thiserror = "2"
itertools = "0.14"
serialport = "4.2"
<<<<<<< HEAD
hifitime = "4.1" 
gnss-rs = { version = "2.4", features = ["serde"] }
env_logger = "0.11"
pretty_env_logger = "0.5"
tokio = { version = "1.43", features = ["full"] }
clap = { version = "4.4.10", features = ["derive", "color"] }
=======
hifitime = "4.1"
gnss-rs = "2.4"

log = "0.4"
env_logger = "0.11"
pretty_env_logger = "0.5"
tokio = { version = "1.43", features = ["full"] }
clap = { version = "4.4.10", features = ["derive", "color"] }

serde = "1"
serde_json = "1"

# ublox = "0.4.5"
ublox = { git = "https://github.com/ublox-rs/ublox", rev = "2fa6761b2ccd4344326ad55f0dadc5965e06e957", features = ["std", "ubx_proto23"]  }

# rinex = { version = "0.17.0", features = ["nav", "obs"] }
rinex = { git = "https://github.com/rtk-rs/rinex", branch = "main", features = ["nav", "obs"] }
>>>>>>> 06a96202
<|MERGE_RESOLUTION|>--- conflicted
+++ resolved
@@ -35,29 +35,9 @@
 thiserror = "2"
 itertools = "0.14"
 serialport = "4.2"
-<<<<<<< HEAD
 hifitime = "4.1" 
-gnss-rs = { version = "2.4", features = ["serde"] }
+gnss-rs = "2.4"
 env_logger = "0.11"
 pretty_env_logger = "0.5"
 tokio = { version = "1.43", features = ["full"] }
-clap = { version = "4.4.10", features = ["derive", "color"] }
-=======
-hifitime = "4.1"
-gnss-rs = "2.4"
-
-log = "0.4"
-env_logger = "0.11"
-pretty_env_logger = "0.5"
-tokio = { version = "1.43", features = ["full"] }
-clap = { version = "4.4.10", features = ["derive", "color"] }
-
-serde = "1"
-serde_json = "1"
-
-# ublox = "0.4.5"
-ublox = { git = "https://github.com/ublox-rs/ublox", rev = "2fa6761b2ccd4344326ad55f0dadc5965e06e957", features = ["std", "ubx_proto23"]  }
-
-# rinex = { version = "0.17.0", features = ["nav", "obs"] }
-rinex = { git = "https://github.com/rtk-rs/rinex", branch = "main", features = ["nav", "obs"] }
->>>>>>> 06a96202
+clap = { version = "4.4.10", features = ["derive", "color"] }