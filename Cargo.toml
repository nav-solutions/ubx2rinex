[package]
name = "ubx2rinex"
version = "0.1.0"
license = "MPL-2.0"
authors = ["Guillaume W. Bres <guillaume.bressaix@gmail.com>"]
description = "U-Blox to RINEX deserializer"
homepage = "https://github.com/rtk-rs"
repository = "https://github.com/rtk-rs/ubx2rinex"
keywords = ["gnss", "gps", "geo"]
categories = ["science", "science::geo", "command-line-interface", "command-line-utilities"]
edition = "2021"
readme = "README.md"

[dependencies]
flate2 = "1"
thiserror = "2"
itertools = "0.14"
serialport = "4.2"

log = "0.4"
env_logger = "0.11"
pretty_env_logger = "0.5"
tokio = { version = "1.43", features = ["full"] }
clap = { version = "4.4.10", features = ["derive", "color"] }

serde = "1"
serde_json = "1"

<<<<<<< HEAD
# hifitime = "4"
hifitime = { git = "https://github.com/nyx-space/hifitime", branch = "master" }

# gnss-rs = { version = "2.3.5", features = ["serde"] }
=======
serialport = "4.2"

hifitime = { git = "https://github.com/nyx-space/hifitime", branch = "master" }
>>>>>>> cb05f6ef
gnss-rs = { git = "https://github.com/rtk-rs/gnss", branch = "main", features = ["serde"] }

# ublox = "0.4.5"
ublox = { git = "https://github.com/ublox-rs/ublox", branch = "master", default-features = false, features = ["std", "ubx_proto31"] }

<<<<<<< HEAD
# rinex = { version = "0.17.0", features = ["nav", "obs"] }
=======
>>>>>>> cb05f6ef
rinex = { git = "https://github.com/rtk-rs/rinex", branch = "main", features = ["nav", "obs"] }<|MERGE_RESOLUTION|>--- conflicted
+++ resolved
@@ -26,23 +26,11 @@
 serde = "1"
 serde_json = "1"
 
-<<<<<<< HEAD
-# hifitime = "4"
 hifitime = { git = "https://github.com/nyx-space/hifitime", branch = "master" }
-
-# gnss-rs = { version = "2.3.5", features = ["serde"] }
-=======
-serialport = "4.2"
-
-hifitime = { git = "https://github.com/nyx-space/hifitime", branch = "master" }
->>>>>>> cb05f6ef
 gnss-rs = { git = "https://github.com/rtk-rs/gnss", branch = "main", features = ["serde"] }
 
 # ublox = "0.4.5"
 ublox = { git = "https://github.com/ublox-rs/ublox", branch = "master", default-features = false, features = ["std", "ubx_proto31"] }
 
-<<<<<<< HEAD
 # rinex = { version = "0.17.0", features = ["nav", "obs"] }
-=======
->>>>>>> cb05f6ef
 rinex = { git = "https://github.com/rtk-rs/rinex", branch = "main", features = ["nav", "obs"] }