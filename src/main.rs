#![doc(html_logo_url = "https://raw.githubusercontent.com/rtk-rs/.github/master/logos/logo2.jpg")]
#![doc = include_str!("../README.md")]
#![cfg_attr(docsrs, feature(doc_cfg))]
#![allow(clippy::type_complexity)]

/*
 * UBX2RINEX is part of the rtk-rs framework.
 * Authors: Guillaume W. Bres <guillaume.bressaix@gmail.com> et al,
 * (cf. https://github.com/rtk-rs/rinex/graphs/contributors)
 * (cf. https://github.com/rtk-rs/ubx2rinex/graphs/contributors)
 * This framework is shipped under Mozilla Public V2 license.
 *
 * Documentation: https://github.com/rtk-rs/ubx2rinex
 */

extern crate gnss_rs as gnss;
extern crate ublox;

use env_logger::{Builder, Target};

use log::{debug, error, info, trace, warn};

use tokio::{
    signal,
    sync::{mpsc, watch},
};

use std::{fs::File, io::ErrorKind};

use rinex::prelude::{Constellation, Duration, Epoch, TimeScale, SV};

use ublox::{NavStatusFlags, NavStatusFlags2, NavTimeUtcFlags, PacketRef, RecStatFlags};

mod cli;
mod collecter;
mod device;
mod runtime;
mod ubx;
mod utils;

use crate::{
    cli::Cli,
    collecter::{
        ephemeris::EphemerisBuilder, navigation::Collecter as NavCollecter,
        observation::Collecter as ObsCollecter, rawxm::Rawxm, Message,
    },
    device::Device,
    runtime::Runtime,
    ubx::Settings as UbloxSettings,
    utils::to_constellation,
};

async fn consume_device(
    runtime: &mut Runtime,
    obs_tx: &mut mpsc::Sender<Message>,
    nav_tx: &mut mpsc::Sender<Message>,
    device: &mut Device,
    buffer: &mut [u8],
    cfg_timescale: TimeScale,
    cfg_precision: Duration,
) {
    let mut end_of_nav_epoch = false;

    match device.consume_all_cb(buffer, |packet| {
        match packet {
            PacketRef::CfgNav5(pkt) => {
                // Dynamic model
                // let _dyn_model = pkt.dyn_model();
            },
            PacketRef::RxmRawx(pkt) => {
                let gpst_tow_nanos = (pkt.rcv_tow() * 1.0E9).round() as u64;
                let t_gpst =
                    Epoch::from_time_of_week(pkt.week() as u32, gpst_tow_nanos, TimeScale::GPST);

                runtime.new_epoch(t_gpst, cfg_timescale);

                let stat = pkt.rec_stat();

                if stat.intersects(RecStatFlags::CLK_RESET) {
                    error!("{} - clock reset!", t_gpst.round(cfg_precision));

                    warn!(
                        "{} - declaring phase cycle slip! - !!case is not handled!!",
                        t_gpst.round(cfg_precision)
                    );

                    error!(
                        "{} - phase cycle slip not correctly managed in current version",
                        t_gpst.round(cfg_precision)
                    );
                }

                for meas in pkt.measurements() {
                    let pr = meas.pr_mes();
                    let _pr_stddev = meas.pr_stdev();

                    let cp = meas.cp_mes();
                    let _cp_stddev = meas.cp_stdev();

                    let dop = meas.do_mes();
                    let _dop_stddev = meas.do_stdev();

                    // let freq_id = meas.freq_id();
                    let gnss_id = meas.gnss_id();
                    let cno = meas.cno();

                    let constell = to_constellation(gnss_id);

                    if constell.is_none() {
                        debug!("unknown constellation: #{}", gnss_id);
                        continue;
                    }

                    let constell = constell.unwrap();

                    let prn = meas.sv_id();
                    let sv = SV::new(constell, prn);
                    let t_meas = t_gpst.to_time_scale(cfg_timescale);

                    let rawxm = Rawxm::new(t_meas, sv, pr, cp, dop, cno);

                    match obs_tx.try_send(Message::Measurement(rawxm)) {
                        Ok(_) => {
                            debug!("{}({}) - RAWXM {}", t_meas.round(cfg_precision), sv, rawxm);
                        },
                        Err(e) => {
                            error!(
                                "{}({}) missed measurement: {}",
                                t_meas.round(cfg_precision),
                                sv,
                                e
                            );
                        },
                    }
                }
            },
            PacketRef::MonHw(_pkt) => {},
            PacketRef::NavSat(pkt) => {
                for sv in pkt.svs() {
                    let constellation = to_constellation(sv.gnss_id());

                    if constellation.is_none() {
                        continue;
                    }

                    let constellation = constellation.unwrap();

                    let _elev = sv.elev();
                    let _azim = sv.azim();
                    let _pr_res = sv.pr_res();
                    let _flags = sv.flags();

                    let _sv = SV {
                        constellation,
                        prn: sv.sv_id(),
                    };

                    // flags.sv_used()
                    //flags.health();
                    //flags.quality_ind();
                    //flags.differential_correction_available();
                    //flags.ephemeris_available();
                }
            },
            PacketRef::NavTimeUTC(pkt) => {
                if pkt.valid().intersects(NavTimeUtcFlags::VALID_UTC) {
                    // leap seconds already known
                    // let e = Epoch::maybe_from_gregorian(
                    //     pkt.year().into(),
                    //     pkt.month(),
                    //     pkt.day(),
                    //     pkt.hour(),
                    //     pkt.min(),
                    //     pkt.sec(),
                    //     pkt.nanos() as u32,
                    //     TimeScale::UTC,
                    // );
                }
            },
            PacketRef::NavStatus(pkt) => {
                //itow = pkt.itow();
                runtime.uptime = Duration::from_milliseconds(pkt.uptime_ms() as f64);

                trace!(
                    "Fix status: {:?} | {:?} | {:?}",
                    pkt.fix_stat(),
                    pkt.flags(),
                    pkt.flags2()
                );

                trace!("Uptime: {}", runtime.uptime);
            },
            PacketRef::NavEoe(pkt) => {
                let gpst_itow_nanos = pkt.itow() as u64 * 1_000_000;

                let t_gpst =
                    Epoch::from_time_of_week(runtime.gpst_week(), gpst_itow_nanos, TimeScale::GPST);

                end_of_nav_epoch = true;

                debug!("{} - End of Epoch", t_gpst.round(cfg_precision));

                let _ = nav_tx.try_send(Message::EndofEpoch(t_gpst));
            },

            PacketRef::NavPvt(pkt) => {
                let (y, m, d) = (pkt.year() as i32, pkt.month(), pkt.day());
                let (hh, mm, ss) = (pkt.hour(), pkt.min(), pkt.sec());
                if pkt.valid() > 2 {
                    let t_solution = Epoch::from_gregorian(y, m, d, hh, mm, ss, 0, TimeScale::UTC)
                        .to_time_scale(cfg_timescale);

                    info!(
                        "{} - PVT SOLUTION: lat={:.5E}° long={:.5E}°",
                        t_solution.round(cfg_precision),
                        pkt.latitude(),
                        pkt.longitude()
                    );
                }
            },

            PacketRef::MgaGpsEph(pkt) => {
                debug!("{:?}", pkt);
                let sv = SV::new(Constellation::GPS, pkt.sv_id());
                let eph = EphemerisBuilder::from_gps(pkt);

                match nav_tx.try_send(Message::Ephemeris((runtime.gpst_time(), sv, eph))) {
                    Ok(_) => {},
                    Err(e) => {
                        error!("missed GPS ephemeris: {}", e);
                    },
                }
            },

            PacketRef::MgaGloEph(pkt) => {
                debug!("{:?}", pkt);
                let sv = SV::new(Constellation::GPS, pkt.sv_id());
                let eph = EphemerisBuilder::from_glonass(pkt);

                match nav_tx.try_send(Message::Ephemeris((runtime.utc_time(), sv, eph))) {
                    Ok(_) => {},
                    Err(e) => {
                        error!("missed Glonass ephemeris: {}", e);
                    },
                }
            },

            PacketRef::MgaGpsIono(_pkt) => {
                // let kbmodel = KbModel {
                //     alpha: (pkt.alpha0(), pkt.alpha1(), pkt.alpha2(), pkt.alpha3()),
                //     beta: (pkt.beta0(), pkt.beta1(), pkt.beta2(), pkt.beta3()),
                //     region: KbRegionCode::default(), // TODO,
                // };
                // let _iono = IonMessage::KlobucharModel(kbmodel);
            },

            PacketRef::NavClock(pkt) => {
                let clock = pkt.clk_bias();
                match obs_tx.try_send(Message::Clock(clock)) {
                    Ok(_) => {
                        debug!("{}", clock);
                    },
                    Err(e) => {
                        error!("missed clock state: {}", e);
                    },
                }
            },
            PacketRef::InfTest(pkt) => {
                if let Some(msg) = pkt.message() {
                    trace!("{}", msg);
                }
            },
            PacketRef::InfDebug(pkt) => {
                if let Some(msg) = pkt.message() {
                    debug!("{}", msg);
                }
            },
            PacketRef::InfNotice(pkt) => {
                if let Some(msg) = pkt.message() {
                    info!("{}", msg);
                }
            },
            PacketRef::InfError(pkt) => {
                if let Some(msg) = pkt.message() {
                    error!("{}", msg);
                }
            },
            PacketRef::InfWarning(pkt) => {
                if let Some(msg) = pkt.message() {
                    warn!("{}", msg);
                }
            },
            _ => {},
        } //packet
    }) {
        Ok(_) => {},
        Err(e) => {
            error!(
                "{} - runtime error: {}",
                runtime.utc_time().round(cfg_precision),
                e
            );
        },
    }

    if end_of_nav_epoch {
        end_of_nav_epoch = false;
    }
}

#[tokio::main]
pub async fn main() {
    // pretty_env_logger::init();
    let mut builder = Builder::from_default_env();

    builder
        .target(Target::Stdout)
        .format_timestamp_secs()
        .format_module_path(false)
        .init();

    // init
    let mut buffer = [0; 8192];

    let cfg_precision = Duration::from_seconds(1.0);

    let mut t_utc = Epoch::now()
        .unwrap_or_else(|e| panic!("Failed to determine system time: {}", e))
        .to_time_scale(TimeScale::UTC);

    // cli
    let cli = Cli::new();

    // Input interface
    let mut device = if let Some(serial) = cli.serial_port() {
        // active mode (GNSS module)
        let baud_rate = cli.baud_rate().unwrap_or(115_200);
        Device::open_serial_port(serial, baud_rate, &mut buffer)
    } else {
        // passive mode (input files)
        let user_files = cli.filepaths();
        let total = user_files.len();

        assert!(
            total > 0,
            "invalid command line: requires either serial port or at least, one input file"
        );

        let mut device = Device::open_file(user_files[0]);

        for i in 1..total {
            let fd = File::open(user_files[i]).unwrap_or_else(|e| {
                panic!("failed to open {}: {}", user_files[i], e);
            });

            if user_files[i].ends_with(".gz") {
                device.interface.stack_gzip_file_handle(fd);
            } else {
                device.interface.stack_file_handle(fd);
            }
        }

        device
    };

    // RINEX settings
    let settings = cli.rinex_settings();

    // U-Blox settings
    let ubx_settings = cli.ublox_settings();

    // shutdown channel
    let (shutdown_tx, shutdown_rx) = watch::channel(true);

    // Observation RINEX
    let (mut obs_tx, obs_rx) = mpsc::channel(32);

    let mut obs_collecter = ObsCollecter::new(
        settings.clone(),
        ubx_settings.clone(),
        shutdown_rx.clone(),
        obs_rx,
    );

    // Navigation RINEX
    let (mut nav_tx, nav_rx) = mpsc::channel(32);

    let mut nav_collecter = NavCollecter::new(
        t_utc,
        settings.clone(),
        ubx_settings.clone(),
        shutdown_rx.clone(),
        nav_rx,
    );

    // Device configuration
    if !device.interface.is_read_only() {
        device.configure(&ubx_settings, &mut buffer, obs_tx.clone());
    }

    // if ubx_settings.rawxm {
    //     tokio::spawn(async move {
    //         info!("{} - Observation mode deployed", t_utc.round(cfg_precision));
    //         obs_collecter.run().await;
    //     });
    // }

    // if ubx_settings.ephemeris {
    //     tokio::spawn(async move {
    //         info!("{} - Navigation  mode deployed", t_utc.round(cfg_precision));
    //         nav_collecter.run().await;
    //     });
    // }

    // tokio::spawn(async move {
    //     signal::ctrl_c()
    //         .await
    //         .unwrap_or_else(|e| panic!("Tokio signal handling error: {}", e));

    //     shutdown_tx
    //         .send(true)
    //         .unwrap_or_else(|e| panic!("Tokio: signaling error: {}", e));
    // });

    // main task
    let mut rtm = Runtime::new(t_utc);
    info!("{} - application deployed", t_utc.round(cfg_precision));

    loop {
<<<<<<< HEAD
        tokio::select! {
            _ = consume_device(&mut rtm, &mut obs_tx, &mut nav_tx, &mut device, &mut buffer, ubx_settings.timescale, cfg_precision) => {},
           _ = signal::ctrl_c() => {
            info!("{} - UBX2RINEX now stopping", rtm.utc_time().round(cfg_precision));
            break;
           },
        };
    }
=======
        match device.consume_all_cb(&mut buffer, |packet| {
            match packet {
                PacketRef::CfgNav5(pkt) => {
                    // Dynamic model
                    let _dyn_model = pkt.dyn_model();
                },
                PacketRef::RxmRawx(pkt) => {
                    let gpst_tow_nanos = (pkt.rcv_tow() * 1.0E9).round() as u64;
                    t_gpst = Epoch::from_time_of_week(pkt.week() as u32, gpst_tow_nanos, timescale);

                    let stat = pkt.rec_stat();

                    if stat.intersects(RecStatFlags::CLK_RESET) {
                        error!("{} - clock reset!", t_gpst);
                        warn!("{} - declaring phase cycle slip!", t_gpst);
                    }

                    for meas in pkt.measurements() {
                        let pr = meas.pr_mes();
                        let _pr_stddev = meas.pr_stdev();

                        let cp = meas.cp_mes();
                        let _cp_stddev = meas.cp_stdev();

                        let dop = meas.do_mes();
                        let _dop_stddev = meas.do_stdev();

                        // let freq_id = meas.freq_id();
                        let gnss_id = meas.gnss_id();
                        let cno = meas.cno();

                        let constell = to_constellation(gnss_id);
                        if constell.is_none() {
                            debug!("unknown constellation: #{}", gnss_id);
                            continue;
                        }

                        let constell = constell.unwrap();

                        let prn = meas.sv_id();
                        let sv = SV::new(constell, prn);

                        let t = if settings.timescale == TimeScale::GPST {
                            t_gpst
                        } else {
                            t_gpst.to_time_scale(settings.timescale)
                        };

                        let rawxm = Rawxm::new(t, sv, pr, cp, dop, cno);

                        match obs_tx.try_send(Message::Measurement(rawxm)) {
                            Ok(_) => {
                                debug!("{}", rawxm);
                            },
                            Err(e) => {
                                error!("{}({}) missed measurement: {}", t_gpst, sv, e);
                            },
                        }
                    }
                },
                PacketRef::MonHw(_pkt) => {},
                PacketRef::NavSat(pkt) => {
                    for sv in pkt.svs() {
                        let constellation = to_constellation(sv.gnss_id());

                        if constellation.is_none() {
                            continue;
                        }

                        let constellation = constellation.unwrap();

                        let _elev = sv.elev();
                        let _azim = sv.azim();
                        let _pr_res = sv.pr_res();
                        let _flags = sv.flags();

                        let _sv = SV {
                            constellation,
                            prn: sv.sv_id(),
                        };

                        // flags.sv_used()
                        //flags.health();
                        //flags.quality_ind();
                        //flags.differential_correction_available();
                        //flags.ephemeris_available();
                    }
                },
                PacketRef::NavTimeUTC(pkt) => {
                    if pkt.valid().intersects(NavTimeUtcFlags::VALID_UTC) {
                        // leap seconds already known
                        // let e = Epoch::maybe_from_gregorian(
                        //     pkt.year().into(),
                        //     pkt.month(),
                        //     pkt.day(),
                        //     pkt.hour(),
                        //     pkt.min(),
                        //     pkt.sec(),
                        //     pkt.nanos() as u32,
                        //     TimeScale::UTC,
                        // );
                    }
                },
                PacketRef::NavStatus(pkt) => {
                    //itow = pkt.itow();
                    uptime = Duration::from_milliseconds(pkt.uptime_ms() as f64);
                    trace!(
                        "Fix status: {:?} | {:?} | {:?}",
                        pkt.fix_stat(),
                        pkt.flags(),
                        pkt.flags2()
                    );

                    trace!("Uptime: {}", uptime);
                },
                PacketRef::NavEoe(pkt) => {
                    let nav_gpst_itow_nanos = pkt.itow() as u64 * 1_000_000;

                    nav_gpst = Epoch::from_time_of_week(
                        nav_gpst_week,
                        nav_gpst_itow_nanos,
                        TimeScale::GPST,
                    );

                    end_of_nav_epoch = true;

                    debug!("{} - End of Epoch", nav_gpst);

                    let _ = nav_tx.try_send(Message::EndofEpoch(nav_gpst));
                },
                PacketRef::NavPvt(pkt) => {
                    let (y, m, d) = (pkt.year() as i32, pkt.month(), pkt.day());
                    let (hh, mm, ss) = (pkt.hour(), pkt.min(), pkt.sec());
                    if pkt.valid() > 2 {
                        t_utc = Epoch::from_gregorian(y, m, d, hh, mm, ss, 0, TimeScale::UTC)
                            .to_time_scale(timescale);

                        info!(
                            "{} - nav-pvt: lat={:.5E}° long={:.5E}°",
                            t_utc,
                            pkt.latitude(),
                            pkt.longitude()
                        );
                    }
                },
                PacketRef::MgaGpsEph(pkt) => {
                    debug!("{:?}", pkt);
                    let sv = SV::new(Constellation::GPS, pkt.sv_id());
                    let eph = EphemerisBuilder::from_gps(pkt);

                    match nav_tx.try_send(Message::Ephemeris((t_gpst, sv, eph))) {
                        Ok(_) => {},
                        Err(e) => {
                            error!("missed GPS ephemeris: {}", e);
                        },
                    }
                },
                PacketRef::MgaGloEph(pkt) => {
                    debug!("{:?}", pkt);
                    let sv = SV::new(Constellation::GPS, pkt.sv_id());
                    let eph = EphemerisBuilder::from_glonass(pkt);

                    match nav_tx.try_send(Message::Ephemeris((t_utc, sv, eph))) {
                        Ok(_) => {},
                        Err(e) => {
                            error!("missed Glonass ephemeris: {}", e);
                        },
                    }
                },
                PacketRef::MgaGpsIono(_pkt) => {
                    // let kbmodel = KbModel {
                    //     alpha: (pkt.alpha0(), pkt.alpha1(), pkt.alpha2(), pkt.alpha3()),
                    //     beta: (pkt.beta0(), pkt.beta1(), pkt.beta2(), pkt.beta3()),
                    //     region: KbRegionCode::default(), // TODO,
                    // };
                    // let _iono = IonMessage::KlobucharModel(kbmodel);
                },
                PacketRef::NavClock(pkt) => {
                    let clock = pkt.clk_bias();
                    match obs_tx.try_send(Message::Clock(clock)) {
                        Ok(_) => {
                            debug!("{}", clock);
                        },
                        Err(e) => {
                            error!("missed clock state: {}", e);
                        },
                    }
                },
                PacketRef::InfTest(pkt) => {
                    if let Some(msg) = pkt.message() {
                        trace!("{}", msg);
                    }
                },
                PacketRef::InfDebug(pkt) => {
                    if let Some(msg) = pkt.message() {
                        debug!("{}", msg);
                    }
                },
                PacketRef::InfNotice(pkt) => {
                    if let Some(msg) = pkt.message() {
                        info!("{}", msg);
                    }
                },
                PacketRef::InfError(pkt) => {
                    if let Some(msg) = pkt.message() {
                        error!("{}", msg);
                    }
                },
                PacketRef::InfWarning(pkt) => {
                    if let Some(msg) = pkt.message() {
                        warn!("{}", msg);
                    }
                },
                _ => {},
            }
        }) {
            Ok(0) => {
                info!("Connection terminated");
                break;
            },
            Ok(_) => {},
            Err(e) => {
                error!("I/O error: {}", e);
            },
        }

        if end_of_nav_epoch {
            end_of_nav_epoch = false;
        }
    } // loop
>>>>>>> cc539983
}<|MERGE_RESOLUTION|>--- conflicted
+++ resolved
@@ -293,10 +293,14 @@
             _ => {},
         } //packet
     }) {
+        Ok(0) => {
+            info!("{} - connection terminated", runtime.utc_time().round(cfg_precision));
+            break;
+        },
         Ok(_) => {},
         Err(e) => {
             error!(
-                "{} - runtime error: {}",
+                "{} - I/O error: {}",
                 runtime.utc_time().round(cfg_precision),
                 e
             );
@@ -427,7 +431,6 @@
     info!("{} - application deployed", t_utc.round(cfg_precision));
 
     loop {
-<<<<<<< HEAD
         tokio::select! {
             _ = consume_device(&mut rtm, &mut obs_tx, &mut nav_tx, &mut device, &mut buffer, ubx_settings.timescale, cfg_precision) => {},
            _ = signal::ctrl_c() => {
@@ -436,236 +439,4 @@
            },
         };
     }
-=======
-        match device.consume_all_cb(&mut buffer, |packet| {
-            match packet {
-                PacketRef::CfgNav5(pkt) => {
-                    // Dynamic model
-                    let _dyn_model = pkt.dyn_model();
-                },
-                PacketRef::RxmRawx(pkt) => {
-                    let gpst_tow_nanos = (pkt.rcv_tow() * 1.0E9).round() as u64;
-                    t_gpst = Epoch::from_time_of_week(pkt.week() as u32, gpst_tow_nanos, timescale);
-
-                    let stat = pkt.rec_stat();
-
-                    if stat.intersects(RecStatFlags::CLK_RESET) {
-                        error!("{} - clock reset!", t_gpst);
-                        warn!("{} - declaring phase cycle slip!", t_gpst);
-                    }
-
-                    for meas in pkt.measurements() {
-                        let pr = meas.pr_mes();
-                        let _pr_stddev = meas.pr_stdev();
-
-                        let cp = meas.cp_mes();
-                        let _cp_stddev = meas.cp_stdev();
-
-                        let dop = meas.do_mes();
-                        let _dop_stddev = meas.do_stdev();
-
-                        // let freq_id = meas.freq_id();
-                        let gnss_id = meas.gnss_id();
-                        let cno = meas.cno();
-
-                        let constell = to_constellation(gnss_id);
-                        if constell.is_none() {
-                            debug!("unknown constellation: #{}", gnss_id);
-                            continue;
-                        }
-
-                        let constell = constell.unwrap();
-
-                        let prn = meas.sv_id();
-                        let sv = SV::new(constell, prn);
-
-                        let t = if settings.timescale == TimeScale::GPST {
-                            t_gpst
-                        } else {
-                            t_gpst.to_time_scale(settings.timescale)
-                        };
-
-                        let rawxm = Rawxm::new(t, sv, pr, cp, dop, cno);
-
-                        match obs_tx.try_send(Message::Measurement(rawxm)) {
-                            Ok(_) => {
-                                debug!("{}", rawxm);
-                            },
-                            Err(e) => {
-                                error!("{}({}) missed measurement: {}", t_gpst, sv, e);
-                            },
-                        }
-                    }
-                },
-                PacketRef::MonHw(_pkt) => {},
-                PacketRef::NavSat(pkt) => {
-                    for sv in pkt.svs() {
-                        let constellation = to_constellation(sv.gnss_id());
-
-                        if constellation.is_none() {
-                            continue;
-                        }
-
-                        let constellation = constellation.unwrap();
-
-                        let _elev = sv.elev();
-                        let _azim = sv.azim();
-                        let _pr_res = sv.pr_res();
-                        let _flags = sv.flags();
-
-                        let _sv = SV {
-                            constellation,
-                            prn: sv.sv_id(),
-                        };
-
-                        // flags.sv_used()
-                        //flags.health();
-                        //flags.quality_ind();
-                        //flags.differential_correction_available();
-                        //flags.ephemeris_available();
-                    }
-                },
-                PacketRef::NavTimeUTC(pkt) => {
-                    if pkt.valid().intersects(NavTimeUtcFlags::VALID_UTC) {
-                        // leap seconds already known
-                        // let e = Epoch::maybe_from_gregorian(
-                        //     pkt.year().into(),
-                        //     pkt.month(),
-                        //     pkt.day(),
-                        //     pkt.hour(),
-                        //     pkt.min(),
-                        //     pkt.sec(),
-                        //     pkt.nanos() as u32,
-                        //     TimeScale::UTC,
-                        // );
-                    }
-                },
-                PacketRef::NavStatus(pkt) => {
-                    //itow = pkt.itow();
-                    uptime = Duration::from_milliseconds(pkt.uptime_ms() as f64);
-                    trace!(
-                        "Fix status: {:?} | {:?} | {:?}",
-                        pkt.fix_stat(),
-                        pkt.flags(),
-                        pkt.flags2()
-                    );
-
-                    trace!("Uptime: {}", uptime);
-                },
-                PacketRef::NavEoe(pkt) => {
-                    let nav_gpst_itow_nanos = pkt.itow() as u64 * 1_000_000;
-
-                    nav_gpst = Epoch::from_time_of_week(
-                        nav_gpst_week,
-                        nav_gpst_itow_nanos,
-                        TimeScale::GPST,
-                    );
-
-                    end_of_nav_epoch = true;
-
-                    debug!("{} - End of Epoch", nav_gpst);
-
-                    let _ = nav_tx.try_send(Message::EndofEpoch(nav_gpst));
-                },
-                PacketRef::NavPvt(pkt) => {
-                    let (y, m, d) = (pkt.year() as i32, pkt.month(), pkt.day());
-                    let (hh, mm, ss) = (pkt.hour(), pkt.min(), pkt.sec());
-                    if pkt.valid() > 2 {
-                        t_utc = Epoch::from_gregorian(y, m, d, hh, mm, ss, 0, TimeScale::UTC)
-                            .to_time_scale(timescale);
-
-                        info!(
-                            "{} - nav-pvt: lat={:.5E}° long={:.5E}°",
-                            t_utc,
-                            pkt.latitude(),
-                            pkt.longitude()
-                        );
-                    }
-                },
-                PacketRef::MgaGpsEph(pkt) => {
-                    debug!("{:?}", pkt);
-                    let sv = SV::new(Constellation::GPS, pkt.sv_id());
-                    let eph = EphemerisBuilder::from_gps(pkt);
-
-                    match nav_tx.try_send(Message::Ephemeris((t_gpst, sv, eph))) {
-                        Ok(_) => {},
-                        Err(e) => {
-                            error!("missed GPS ephemeris: {}", e);
-                        },
-                    }
-                },
-                PacketRef::MgaGloEph(pkt) => {
-                    debug!("{:?}", pkt);
-                    let sv = SV::new(Constellation::GPS, pkt.sv_id());
-                    let eph = EphemerisBuilder::from_glonass(pkt);
-
-                    match nav_tx.try_send(Message::Ephemeris((t_utc, sv, eph))) {
-                        Ok(_) => {},
-                        Err(e) => {
-                            error!("missed Glonass ephemeris: {}", e);
-                        },
-                    }
-                },
-                PacketRef::MgaGpsIono(_pkt) => {
-                    // let kbmodel = KbModel {
-                    //     alpha: (pkt.alpha0(), pkt.alpha1(), pkt.alpha2(), pkt.alpha3()),
-                    //     beta: (pkt.beta0(), pkt.beta1(), pkt.beta2(), pkt.beta3()),
-                    //     region: KbRegionCode::default(), // TODO,
-                    // };
-                    // let _iono = IonMessage::KlobucharModel(kbmodel);
-                },
-                PacketRef::NavClock(pkt) => {
-                    let clock = pkt.clk_bias();
-                    match obs_tx.try_send(Message::Clock(clock)) {
-                        Ok(_) => {
-                            debug!("{}", clock);
-                        },
-                        Err(e) => {
-                            error!("missed clock state: {}", e);
-                        },
-                    }
-                },
-                PacketRef::InfTest(pkt) => {
-                    if let Some(msg) = pkt.message() {
-                        trace!("{}", msg);
-                    }
-                },
-                PacketRef::InfDebug(pkt) => {
-                    if let Some(msg) = pkt.message() {
-                        debug!("{}", msg);
-                    }
-                },
-                PacketRef::InfNotice(pkt) => {
-                    if let Some(msg) = pkt.message() {
-                        info!("{}", msg);
-                    }
-                },
-                PacketRef::InfError(pkt) => {
-                    if let Some(msg) = pkt.message() {
-                        error!("{}", msg);
-                    }
-                },
-                PacketRef::InfWarning(pkt) => {
-                    if let Some(msg) = pkt.message() {
-                        warn!("{}", msg);
-                    }
-                },
-                _ => {},
-            }
-        }) {
-            Ok(0) => {
-                info!("Connection terminated");
-                break;
-            },
-            Ok(_) => {},
-            Err(e) => {
-                error!("I/O error: {}", e);
-            },
-        }
-
-        if end_of_nav_epoch {
-            end_of_nav_epoch = false;
-        }
-    } // loop
->>>>>>> cc539983
 }